--- conflicted
+++ resolved
@@ -9,11 +9,7 @@
 import pkg_resources
 
 # Set path to package data files referenced within the code
-<<<<<<< HEAD
-VEHICLE_MOL2 = pkg_resources.resource_filename("hcie", "Data/vehicle_dft.mol2")
-=======
 VEHICLE_MOL2_FILENAME = pkg_resources.resource_filename('hcie', 'Data/vehicle_dft.mol2')
->>>>>>> a4c01ff2
 
 
 class Molecule(Chem.Mol):
@@ -54,11 +50,7 @@
     def __str__(self):
         return f"Molecule({self.name}, smiles={self.smiles})"
 
-<<<<<<< HEAD
-    def set_coordinates(self, mol) -> list:
-=======
     def set_coordinates(self, mol: autode.Molecule):
->>>>>>> a4c01ff2
         """
         Sets the coordinates attribute using optimised coordinates from the autode.Molecule instance
         :param mol: instance of autode.Molecule class, after geometry optimisation
